--- conflicted
+++ resolved
@@ -76,18 +76,6 @@
 JsSIP.Session.prototype.connect = function(target, views, options) {
   var event, eventHandlers, request, selfView, remoteView, mediaTypes, extraHeaders, requestParams;
 
-<<<<<<< HEAD
-  // Check UA Status
-  JsSIP.Utils.checkUAStatus(this.ua);
-
-  // Check WebRTC support
-  if(!JsSIP.WebRTC.isSupported) {
-    console.error(JsSIP.C.LOG_UA +'WebRTC not supported');
-    throw new JsSIP.Exceptions.WebRtcNotSupportedError();
-  }
-
-=======
->>>>>>> 659c3313
   // Check Session Status
   if (this.status !== JsSIP.C.SESSION_NULL) {
     throw new JsSIP.Exceptions.InvalidStateError(this.status);
